<<<<<<< HEAD
import os, uuid, shutil, subprocess
=======
import os
import shutil
import subprocess
>>>>>>> 88a453c2
import numpy as np
import pandas as pd
import matplotlib.pyplot as plt
import warnings

try:
    from extinction import calzetti00, apply
except ImportError:
    from .dust_extinction import calzetti
from .dust_extinction import cardelli
from .add_emlines import add_emission_lines
from .igm_attenuation import inoue_tau


class TemplateSED_BC03(object):

    metallicity_key = {0.0001: 'm22', 0.0004: 'm32', 0.004: 'm42',
                       0.008: 'm52', 0.02: 'm62', 0.05: 'm72', 0.1: 'm82'}
    sfh_key = {'ssp': 0, 'exp': 1, 'single': 2, 'constant': 3}
    library_atlas_key = {'stelib': 'Stelib_Atlas',
                         'BaSeL': 'BaSeL3.1_Atlas', 'xmiless': 'Miles_Atlas'}
    imf_dir_key = {'salp': 'salpeter', 'chab': 'chabrier', 'kroup': 'kroupa'}

    def __init__(self,
                 age, sfh=None, metallicity=None, input_ised=None, input_sfh=None,
                 tau=None, Av=None, emlines=False, dust='calzetti',
                 redshift=None, igm=True,
                 sfr=1, gasrecycle=False, epsilon=0.001, tcutsfr=20,
                 units='flambda', W1=1, W2=1e7,
                 lya_esc=0.2, lyc_esc=0,
                 imf='chab', res='hr', uid=None,
<<<<<<< HEAD
                 rootdir='/data/highzgal/mehta/Software/galaxev', library_version=2003,
                 workdir=None, cleanup=True, verbose=False):

=======
                 rootdir='galaxev/', modelsdir='galaxevModels/', library_version=2003, library='stelib',
                 workdir=None, cleanup=True, verbose=True):
>>>>>>> 88a453c2
        """
        metallicity:     0.0001(m22), 0.0004(m32), 0.004(m42), 0.008(m52), 0.02(m62), 0.05(m72) [BC2003 option]
        age:             0 < age < 13.5 Gyr [BC2003 option]
        sfh:             Star formation history [BC2003 option]
                            - 'constant':   constant SFR (requires SFR, TCUTSFR)
                            - 'exp':        exponentially declining  (requires TAU, TCUTSFR, GASRECYCLE[, EPSILON])
                            - 'ssp':        single stellar pop
                            - 'single':     single burst  (requires TAU - length of burst)
                            - 'custom':     custom SFH file (two column file -- col#1: age [yr]; col#2: SFR [Mo/yr])
        tau:             e-folding timescale for exponentially declining SFH [BC2003 option]
        Av:              dust content (A_v)
        emlines:         adds emission lines
        dust:            dust extinction law
                            - 'none':       No dust extinction to be applied
                            - 'calzetti':   Apply Calzetti (2000) dust law
                            - 'cardelli':   Apply Cardelli (1989) dust law
        z:               Redshift for the SED
        igm:             Apply IGM attentuation?
        SFR:             Star formation rate [BC2003 option]
        gasrecycle:      Recycle the gas [BC2003 option]
        epsilon:         Fraction of recycled gas [BC2003 option]
        tcutsfr:         Time at which SFR drops to 0
        units:           Units to return the sed in [BC2003 option]
                            - 'lnu':       ergs/s/Hz
                            - 'llambda':   ergs/s/Angs
        W1, W2:          Limits of the wavelength range to compute the SED in [BC2003 option]
        imf:             Initial Mass Function ('salp', 'chab' or 'kroup' if using 2012 version) [BC2003 option]
        res:             Resolution of the SED [BC2003 option]
                            - 'hr':         High resolution
                            - 'lr':         Low resolution
        uid:             Unique ID for the SED
        rootdir:         Root directory for the GALAXEv installation
        modelsdir:       Root directory for model atlases
        workdir:         Working directory to store temporary files
<<<<<<< HEAD
        library_version: Specify which version of BC03 -- 2003, 2012
=======
        library_version: Specify which version of BC03 -- 2003, 2012, 2016
        library:         Specify specific library (only valid for 2012(16) version) -- 'stelib','BaSeL'(,'xmiless')
>>>>>>> 88a453c2
        input_ised:      Option to directly specify what input ISED file to use
        cleanup:         Cleanup the temporary files?
        verbose:         Print messages to terminal?
        """

<<<<<<< HEAD
        self.sfh_key = {'ssp':0,'exp':1,'single':2,'constant':3,'custom':6}
        self.imf_dir_key = {'salp':'salpeter','chab':'chabrier','kroup':'kroupa'}
        self.metallicity_key = {0.0001:'m22',0.0004:'m32',0.004:'m42',0.008:'m52',0.02:'m62',0.05:'m72',0.1:'m82'}
        self.inv_metallicity_key = dict([[v,k] for k,v in self.metallicity_key.items()])

        self.res         = res
        self.age         = age
        self.sfh         = sfh
        self.sfr         = sfr
        self.tau         = tau
        self.gasrecycle  = gasrecycle
        self.epsilon     = epsilon
        self.tcutsfr     = tcutsfr
        self.Av          = Av
        self.emlines     = emlines
        self.dust        = dust
        self.redshift    = redshift
        self.igm         = igm
        self.units       = units
        self.input_sfh   = input_sfh
        self.W1          = W1
        self.W2          = W2
        self.lya_esc     = lya_esc
        self.lyc_esc     = lyc_esc
        self.rootdir     = rootdir
        self.library_version = library_version

        if self.library_version==2012:
            if    self.res=="lr": self.library = "BaSeL"
            elif  self.res=="hr": self.library = "stelib"
            else: self.library = None
=======
        self.sfh_key = TemplateSED_BC03.sfh_key  # {'ssp':0,'exp':1,'single':2,'constant':3}
        # {'stelib' : 'Stelib_Atlas', 'BaSeL' : 'BaSeL3.1_Atlas', 'xmiless' : 'Miles_Atlas' }
        self.library_atlas_key = TemplateSED_BC03.library_atlas_key
        # {'salp':'salpeter','chab':'chabrier','kroup':'kroupa'}
        self.imf_dir_key = TemplateSED_BC03.imf_dir_key
        self.metallicity_key = TemplateSED_BC03.metallicity_key
        self.inv_metallicity_key = dict([[v, k] for k, v in self.metallicity_key.items()])

        self.res = res
        self.age = age
        self.sfh = sfh
        self.sfr = sfr
        self.tau = tau
        self.gasrecycle = gasrecycle
        self.epsilon = epsilon
        self.tcutsfr = tcutsfr
        self.Av = Av
        self.emlines = emlines
        self.dust = dust
        self.redshift = redshift
        self.igm = igm
        self.units = units
        self.W1 = W1
        self.W2 = W2
        self.rootdir = rootdir
        self.modelsdir = modelsdir
        self.library = library
        self.library_version = library_version

        self.sed = None
>>>>>>> 88a453c2

        if input_ised:
            if ".ised" in input_ised:
                input_ised = input_ised[:-5]
            warnings.warn(
                'Ignoring IMF and Metallicity args and using provided input ISED file: %s' % input_ised)
            self.input_ised = input_ised
            self.imf = input_ised.split('_')[-2]
            self.metallicity = self.inv_metallicity_key[input_ised.split('_')[-3]]
        else:
            self.metallicity = metallicity
            self.imf = imf

        self.Q = {}
        self.M_unnorm = {}

        self.read_age_input()
        self.check_input()

        if not input_ised and self.library_version == 2003:
            self.input_ised = 'bc2003_' + self.res + '_' + \
                self.metallicity_key[self.metallicity] + '_' + self.imf + '_ssp'
        elif not input_ised and (self.library_version == 2012 or self.library_version == 2016):
            self.input_ised = 'bc2003_' + self.res + '_' + self.library + '_' + \
                self.metallicity_key[self.metallicity] + '_' + self.imf + '_ssp'

        self.model_dir = self.modelsdir + '/' + self.library_atlas_key[self.library] + '/' + self.imf_dir_key[
            self.imf][0].upper() + self.imf_dir_key[self.imf][1:] + '_IMF/'

<<<<<<< HEAD
        self.model_dir = self.rootdir+'models/Padova1994/'+self.imf_dir_key[self.imf]+'/'
        self.workdir = workdir+'/' if workdir else os.getcwd()+'/'
        self.uid = uid if uid else str(uuid.uuid4())
        self.ssp_output = self.uid+'_ssp'
        self.csp_output = self.uid+'_csp'
=======
        self.workdir = workdir + '/' if workdir else os.getcwd() + '/'
        self.uid = uid
        self.ssp_output = self.uid + '_ssp'
        self.csp_output = self.uid + '_csp'
>>>>>>> 88a453c2
        self.cleanup = cleanup
        self.verbose = verbose

        self.define_env()
        self.mk_csp_input()
        self.mk_gpl_input()

    def read_age_input(self):
        """
        Verify that the requested number of SED ages is compatible with the range
        that is supported by the specified library version. If sufficient SEDs can be
        generated then store the specified ages (units Gyr) internally.
        """
        if self.library_version == 2003:
            self.age_limit = 24
        elif self.library_version == 2012 or self.library_version == 2016:
            self.age_limit = 100

        if not (isinstance(self.age, np.ndarray) or isinstance(self.age, list)):
            self.ages = str(self.age)
            self.age = np.array([self.age, ])
        elif len(self.age) <= self.age_limit:
            self.age = np.asarray(self.age)
            self.ages = ','.join(np.round(self.age, 6).astype(str))
        else:
            raise Exception('Cannot provide more than %i ages!' % self.age_limit)

    def check_input(self):
        """
        Validate constructor arguments.
        """
        if any(self.age > 13.5):
            raise Exception(
                "SED age (%s) provided is older than the Universe (13.5 Gyr)!" % str(self.age))
        if self.sfh not in self.sfh_key.keys():
<<<<<<< HEAD
            raise Exception("Incorrect SFH provided: "+str(self.sfh)+"\n" \
                            "Please choose from:"+str(self.sfh_key.keys()))
        if self.sfh=='custom':
            if not self.input_sfh:
                raise Exception("No input SFH file provided.")
            else:
                if not os.path.isfile(self.input_sfh):
                    raise Exception("Specified input SFH not found at %s." % self.input_sfh)
=======
            raise Exception("Incorrect SFH provided: " + str(self.sfh) + "\n"
                            "Please choose from:" + str(self.sfh_key.keys()))
>>>>>>> 88a453c2
        if self.metallicity not in self.metallicity_key.keys():
            raise Exception("Incorrect metallicity provided: " + str(self.metallicity) + "\n"
                            "Please choose from:" + str(self.metallicity_key.keys()))
        if self.imf not in self.imf_dir_key.keys():
            raise Exception("Incorrect IMF provided: " + str(self.imf) + "\n"
                            "Please choose from:" + str(self.imf_dir_key.keys()))
        if self.res not in ['hr', 'lr']:
            raise Exception("Incorrect resolution provided: " + str(self.res) + "\n"
                            "Please choose from: 'hr','lr'")
        if self.units not in ['flambda', 'fnu']:
            raise Exception("Incorrect flux units provided: " + str(self.units) + "\n"
                            "Please choose from: 'flambda','fnu'")
        if self.dust not in ['none', 'calzetti', 'cardelli']:
            raise Exception("Incorrect dust law provided: " + str(self.dust) + "\n"
                            "Please choose from: 'none','calzetti','cardelli'")
        if self.redshift is not None and self.redshift < 0:
            raise Exception("Incorrect redshift provided: " + str(self.redshift) + "\n"
                            "Please provide a positive value.")
        if self.redshift is None and self.igm:
            warnings.warn("No redshift provided, and thus IGM attentuation cannot be applied.")
<<<<<<< HEAD
        if self.library_version not in [2003,2012]:
            raise Exception("Invalid library_version: "+str(self.library_version)+"\n" \
                            "Please choose from: 2003,2012")
=======
        if self.library_version not in [2003, 2012, 2016]:
            raise Exception("Invalid library_version: " + str(self.library_version) + "\n"
                            "Please choose from: 2003,2012,2016")
        if self.library not in ['stelib', 'BaSeL', 'xmiless']:
            raise Exception("Incorrect library choice: " + str(self.library) + "\n"
                            "Please choose from: 'stelib','BaSeL', 'xmiless'")
>>>>>>> 88a453c2

    def define_env(self):

        self.env_string = "export FILTERS=" + self.rootdir + "src/FILTERBIN.RES;" \
                          "export A0VSED=" + self.rootdir + "src/A0V_KURUCZ_92.SED;" \
                          "export RF_COLORS_ARRAYS=" + self.rootdir + "src/RF_COLORS.filters;"
        if self.library_version == 2012 or self.library_version == 2016:
            self.env_string += "export SUNSED=" + self.rootdir + "src/SUN_KURUCZ_92.SED;"

<<<<<<< HEAD
        try:
            os.remove(f)
        except FileNotFoundError:
            pass
=======
    def del_file(self, f):
        """
        Helper to safely delete files during cleanup.
        """
        if os.path.isfile(f):
            os.remove(f)
>>>>>>> 88a453c2

    def generate_sed(self):
        """
        Main driver function that executes the required stages for SED generation and
        initiates cleanup of auxilliary files if required.
        """
        # copy SED library file from atlas and convert from ASCII to binary if required.
        self.do_bin_ised()

        #
        self.do_csp()
        if self.cleanup:
            self.csp_cleanup()

        self.do_gpl()
        if self.cleanup:
            self.gpl_cleanup()

        self.read_gpl()
        if self.cleanup:
            self.post_gpl_cleanup()

        if self.emlines:
            self.add_emlines()
        if self.dust:
            self.add_dust()

        if self.redshift:
            self.redshift_evo()

    def do_bin_ised(self):
        """
        Copy required SED model files from the model atlas directory and, if necessary
        (the SEDs are provided as ASCII files) execute the bin_ised utility to convert them
        to a binary format.
        """
        if os.path.isfile(self.model_dir + self.input_ised + '.ised'):
            shutil.copyfile(self.model_dir + self.input_ised + '.ised',
                            self.workdir + self.ssp_output + '.ised')
        elif os.path.isfile(self.model_dir + self.input_ised + '.ised_ASCII'):
            shutil.copyfile(self.model_dir + self.input_ised + '.ised_ASCII',
                            self.workdir + self.ssp_output + '.ised_ASCII')
            if self.verbose:
                subprocess.call(self.rootdir + 'src/bin_ised ' + self.ssp_output + '.ised_ASCII',
                                cwd=self.workdir, shell=True)
            else:
                subprocess.call(self.rootdir + 'src/bin_ised ' + self.ssp_output + '.ised_ASCII',
                                cwd=self.workdir, shell=True, stdout=open(os.devnull, 'w'), stderr=open(os.devnull, 'w'))
            self.del_file(self.workdir + self.ssp_output + '.ised_ASCII')
        else:
            raise Exception('Template %s not found in %s.' % (self.input_ised, self.model_dir))

    def mk_csp_input(self):
        """
        Generate input command line tokens for the csp (csp_galexev) utility.
        """
        self.csp_input = {}
        self.csp_input['CSPINPUT'] = self.ssp_output
        self.csp_input['DUST'] = 'N'
        self.csp_input['REDSHIFT'] = str(0)
        self.csp_input['SFHCODE'] = str(self.sfh_key[self.sfh])
        self.csp_input['SFR'] = str(self.sfr)
        self.csp_input['TAU'] = str(self.tau)
        self.csp_input['GASRECYCLE'] = 'Y' if self.gasrecycle else 'N'
        self.csp_input['EPSILON'] = str(self.epsilon)
        self.csp_input['TCUTSFR'] = str(self.tcutsfr)
        self.csp_input['CSPOUTPUT'] = self.csp_output
        self.csp_input['INPUT_SFH'] = self.input_sfh

    def do_csp(self):
        """
        Synthesize and invoke the command line for the csp (csp_galexev) utility.
        This utility actually computes the spectral evolution of composite stellar
        populations.
        """
        csp_input_string = self.csp_input['CSPINPUT'] + '\n'
        csp_input_string += self.csp_input['DUST'] + '\n'
        if self.library_version == 2012 or self.library_version == 2016:
            csp_input_string += self.csp_input['REDSHIFT'] + '\n'
        csp_input_string += self.csp_input['SFHCODE'] + '\n'

        if self.sfh == 'ssp':
            pass
        elif self.sfh == 'exp':
            csp_input_string += self.csp_input['TAU'] + '\n'
            csp_input_string += self.csp_input['GASRECYCLE'] + '\n'
            if self.csp_input['GASRECYCLE'] == 'Y':
                csp_input_string += self.csp_input['EPSILON'] + '\n'
            csp_input_string += self.csp_input['TCUTSFR'] + '\n'
        elif self.sfh == 'single':
            csp_input_string += self.csp_input['TAU'] + '\n'
        elif self.sfh == 'constant':
            csp_input_string += self.csp_input['SFR'] + '\n'
            csp_input_string += self.csp_input['TCUTSFR'] + '\n'
        elif self.sfh == 'custom':
            csp_input_string += self.csp_input['INPUT_SFH'] + '\n'

        csp_input_string += self.csp_input['CSPOUTPUT'] + '\n'

        if self.verbose:
            print('Input parameters for csp_galaxev:')
            for key, value in self.csp_input.items():
                print('{} => {}'.format(key, value))
            print('\n')

        with open(self.workdir + self.uid + '_csp.in', 'w') as f:
            f.write(csp_input_string)
        if self.verbose:
            subprocess.call(self.env_string + self.rootdir + 'src/csp_galaxev < ' + self.uid + '_csp.in',
                            cwd=self.workdir, shell=True)
        else:
            subprocess.call(self.env_string + self.rootdir + 'src/csp_galaxev < ' + self.uid + '_csp.in',
                            cwd=self.workdir, shell=True, stdout=open(os.devnull, 'w'), stderr=open(os.devnull, 'w'))
        self.del_file(self.workdir + self.uid + '_csp.in')

    def csp_cleanup(self):
        """
        Remove any non-essential files that were generated by the csp (csp_galexev)
        utility.
        """
        self.del_file(self.workdir + self.csp_output + '.1ABmag')
        self.del_file(self.workdir + self.csp_output + '.1color')
        self.del_file(self.workdir + self.csp_output + '.2color')
        self.del_file(self.workdir + self.csp_output + '.5color')
        self.del_file(self.workdir + self.csp_output + '.6lsindx_ffn')
        self.del_file(self.workdir + self.csp_output + '.6lsindx_sed')
        self.del_file(self.workdir + self.csp_output + '.6lsindx_sed_lick_system')
        self.del_file(self.workdir + self.csp_output + '.7lsindx_ffn')
        self.del_file(self.workdir + self.csp_output + '.7lsindx_sed')
        self.del_file(self.workdir + self.csp_output + '.7lsindx_sed_lick_system')
        self.del_file(self.workdir + self.csp_output + '.8lsindx_sed_fluxes')
        self.del_file(self.workdir + 'bc03.rm')

        if self.library_version == 2012 or self.library_version == 2016:
            self.del_file(self.workdir + self.csp_output + '.9color')
            self.del_file(self.workdir + self.csp_output + '.acs_wfc_color')
            self.del_file(self.workdir + self.csp_output + '.legus_uvis1_color')
            self.del_file(self.workdir + self.csp_output + '.wfc3_color')
            self.del_file(self.workdir + self.csp_output + '.wfc3_uvis1_color')
            self.del_file(self.workdir + self.csp_output + '.wfpc2_johnson_color')
            self.del_file(self.workdir + self.csp_output + '.w_age_rf')
            self.del_file(self.workdir + 'fort.24')

    def mk_gpl_input(self):
        """
        Generate input command line tokens for the gpl (galaxevpl) utility.
        """
        self.gpl_input = {}
        self.gpl_input['GPLINPUT'] = self.csp_output
        if self.units == 'flambda':
            self.gpl_input['W1W2W0F0Z'] = str(self.W1) + ',' + str(self.W2)
        elif self.units == 'fnu':
            self.gpl_input['W1W2W0F0Z'] = str(-self.W1) + ',' + str(self.W2)
        self.gpl_input['AGES'] = self.ages
        self.gpl_input['GPLOUTPUT'] = self.csp_output + '.spec'

    def do_gpl(self):
        """
        Synthesize and invoke the command line for the gpl (galaxevpl) utility.
        """
        gpl_input_string = self.gpl_input['GPLINPUT'] + '\n'

        if self.library_version == 2003:
            gpl_input_string += self.gpl_input['W1W2W0F0Z'] + '\n'
            gpl_input_string += self.gpl_input['AGES'] + '\n'
        elif self.library_version == 2012 or self.library_version == 2016:
            gpl_input_string += self.gpl_input['AGES'] + '\n'
            gpl_input_string += self.gpl_input['W1W2W0F0Z'] + '\n'

        gpl_input_string += self.gpl_input['GPLOUTPUT'] + '\n'

        if self.verbose:
            print('Input string for galaxevpl:')
            for key, value in self.gpl_input.items():
                print('{} => {}'.format(key, value))
            print('\n')

        with open(self.workdir + self.uid + '_gpl.in', 'w') as f:
            f.write(gpl_input_string)
        if self.verbose:
            subprocess.call(self.rootdir + 'src/galaxevpl < ' + self.uid + '_gpl.in',
                            cwd=self.workdir, shell=True)
        else:
            subprocess.call(self.rootdir + 'src/galaxevpl < ' + self.uid + '_gpl.in',
                            cwd=self.workdir, shell=True, stdout=open(os.devnull, 'w'), stderr=open(os.devnull, 'w'))
        self.del_file(self.workdir + self.uid + '_gpl.in')

    def gpl_cleanup(self):
        """
        Remove any non-essential files that were generated by the gpl (galaxevpl)
        utility.
        """
        self.del_file(self.workdir + self.ssp_output + '.ised')
        self.del_file(self.workdir + self.csp_output + '.ised')

    def read_gpl(self):
<<<<<<< HEAD

        dtype = [('waves',float),]+[('spec%i'%(i+1),float) for i in range(len(self.age))]
        self.sed = np.genfromtxt(self.workdir+self.csp_output+'.spec',dtype=dtype)
        age3, Q = np.genfromtxt(self.workdir+self.csp_output+'.3color', usecols=(0,5), unpack=True)
        if self.library_version==2003:
            age4, M_star = np.genfromtxt(self.workdir+self.csp_output+'.4color', usecols=(0,6), unpack=True)
            M = M_star
        elif self.library_version==2012:
            age4, M_star, M_remn = np.genfromtxt(self.workdir+self.csp_output+'.4color', usecols=(0,5,6), unpack=True)
            M = M_star + M_remn

        for x,age in zip(self.sed.dtype.names[1:],self.age):

=======
        """
        Reads selected data from the files generated by the galaxevpl utility and
        constructs the 'sed' member datum, which is a multidimensional numpy array
        whose first column ('observed_wavelength') specifies the wavelength in Angström and subsequent
        columns specify the luminosity (in frequency or wavelength units depending upon
        the value of the class's 'units' construction option) at each of the ages (in Gyr)
        specified upon construction.
        """
        # define column names and data types for extraction of synthetic spectra
        dtype = [('observed_wavelength', float), ] + [('spec{}'.format(i + 1), float)
                                                      for i in range(len(self.age))]
        # Extract the synthetic sperctra that were generated for the specified post-starburst ages
        self.sed = np.genfromtxt(self.workdir + self.csp_output + '.spec', dtype=dtype)
        # Extract the log of the rate of H-ionizing photons (in Hz) for the
        # synthetic spectra as a function of post-starburst age
        age3, Q = np.genfromtxt(self.workdir + self.csp_output +
                                '.3color', usecols=(0, 5), unpack=True)
        # Extract the appropriate normalization factor for the synthetic spectra
        # as a function of post-starburst age
        age4, M = np.genfromtxt(self.workdir + self.csp_output +
                                '.4color', usecols=(0, 6), unpack=True)

        # Loop over union of synthetic spectra labels and the ages for which they were generated
        for x, age in zip(self.sed.dtype.names[1:], self.age):

            # scale from solar units to erg/s/Å
>>>>>>> 88a453c2
            self.sed[x] = self.sed[x] * 3.839e33
            self.sed[x][self.sed["waves"] < 912.] = self.sed[x][self.sed["waves"] < 912.] * self.lyc_esc

            # compute the log of the age in years
            log_age = np.log10(age * 1e9)
            diff = abs(age3 - log_age)
            # store the closest log of the rate of H-ionizing photons (in Hz) for a synthetic
            # spectrum with an age equal to that currently under consideration.
            self.Q[x] = Q[diff == min(diff)][0]

            diff = abs(age4 - log_age)
            # store the closest appropriate normalization factor for a synthetic
            # spectrum with an age equal to that currently under consideration.
            self.M_unnorm[x] = M[diff == min(diff)][0]

    def post_gpl_cleanup(self):

        os.unlink(self.workdir + self.csp_output + '.spec')
        os.unlink(self.workdir + self.csp_output + '.3color')
        os.unlink(self.workdir + self.csp_output + '.4color')

    def add_emlines(self):

        for x in self.sed.dtype.names[1:]:
<<<<<<< HEAD
            self.sed[x] = add_emission_lines(sed_waves=self.sed['waves'], sed_spec=self.sed[x],
                                             Q=self.Q[x], metallicity=self.metallicity,
                                             units=self.units, lya_esc=self.lya_esc)
=======
            self.sed[x] = add_emission_lines(self.sed['observed_wavelength'], self.sed[
                                             x], self.Q[x], self.metallicity, self.units)
>>>>>>> 88a453c2

    def add_dust(self):

        for x in self.sed.dtype.names[1:]:
<<<<<<< HEAD
            if   self.dust == 'calzetti':
                try:
                    self.sed[x] = apply(calzetti00(self.sed['waves'], self.Av, 4.05), self.sed[x])
                except NameError:
                    self.sed[x] = self.sed[x] * np.exp(-calzetti(self.sed['waves'], self.Av))
=======
            if self.dust == 'calzetti':
                self.sed[x] = self.sed[x] * \
                    np.exp(-calzetti(self.sed['observed_wavelength'], self.Av))
>>>>>>> 88a453c2
            elif self.dust == 'cardelli':
                self.sed[x] = self.sed[x] * \
                    np.exp(-cardelli(self.sed['observed_wavelength'], self.Av))

    def redshift_evo(self):

<<<<<<< HEAD
        if self.redshift > 0:
            for x in self.sed.dtype.names[1:]:
                self.sed[x] /= (1+self.redshift)
            if self.igm:
                for x in self.sed.dtype.names[1:]:
                    self.sed[x] = self.sed[x] * np.exp(-inoue_tau(self.sed['waves'], self.redshift))
            self.sed['waves'] *= (1+self.redshift)
=======
        self.sed['observed_wavelength'] *= (1 + self.redshift)
        if self.igm:
            for x in self.sed.dtype.names[1:]:
                self.sed[x] = self.sed[x] * \
                    np.exp(-inoue_tau(self.sed['observed_wavelength'], self.redshift))
>>>>>>> 88a453c2

    def plot_sed(self, save=None):

        fig, ax = plt.subplots(1, 1, figsize=(15, 8), dpi=75, tight_layout=True)

        colors = plt.cm.gist_rainbow_r(np.linspace(0.1, 0.95, len(self.sed.dtype.names[1:])))
        for age, x, c in zip(self.age, self.sed.dtype.names[1:], colors):
            ax.plot(self.sed['observed_wavelength'], self.sed[x], c=c,
                    lw=1.5, alpha=0.8, label="Age = %.3f Gyr" % age)

        ax.set_xscale('log')
        ax.set_yscale('log')
<<<<<<< HEAD
        ax.set_xlabel('Rest-frame Wavelength ($\\AA$)')
        if self.units == 'flambda': ax.set_ylabel(r'F$_\lambda$ [ergs/s/$\AA$]')
        elif self.units == 'fnu':   ax.set_ylabel(r'F$_\nu$ [ergs/s/Hz]')
=======
        ax.set_xlabel('Rest-frame Wavelength ($\AA$)')
        if self.units == 'flambda':
            ax.set_ylabel(r'F$_\lambda$ [ergs/s/$\AA$]')
        elif self.units == 'fnu':
            ax.set_ylabel(r'F$_\nu$ [ergs/s/Hz]')
>>>>>>> 88a453c2

        title = "BC2003 SED -- " \
                "IMF=" + self.imf_dir_key[self.imf] + ", " \
                "Z=" + str(self.metallicity) + ", " \
                "SFH=" + self.sfh + ", "
        if self.sfh == 'exp':
            title += r"$\tau$=" + str(self.tau) + ", "
        if self.sfh == 'single':
            title += r"$\Delta$=" + str(self.tau) + ", "
        title += "Av=" + str(self.Av) + ", " if self.dust else "Av=0, "
        title += "EmLines=" + str(self.emlines)

        ax.set_title(title)
        ax.legend(fontsize=16)
        if save:
            fig.savefig(save)
        else:
            plt.show()<|MERGE_RESOLUTION|>--- conflicted
+++ resolved
@@ -1,22 +1,14 @@
-<<<<<<< HEAD
-import os, uuid, shutil, subprocess
-=======
 import os
 import shutil
 import subprocess
->>>>>>> 88a453c2
 import numpy as np
 import pandas as pd
 import matplotlib.pyplot as plt
 import warnings
 
-try:
-    from extinction import calzetti00, apply
-except ImportError:
-    from .dust_extinction import calzetti
-from .dust_extinction import cardelli
-from .add_emlines import add_emission_lines
-from .igm_attenuation import inoue_tau
+from dust_extinction import calzetti
+from add_emlines import add_emission_lines
+from igm_attenuation import inoue_tau
 
 
 class TemplateSED_BC03(object):
@@ -29,21 +21,15 @@
     imf_dir_key = {'salp': 'salpeter', 'chab': 'chabrier', 'kroup': 'kroupa'}
 
     def __init__(self,
-                 age, sfh=None, metallicity=None, input_ised=None, input_sfh=None,
-                 tau=None, Av=None, emlines=False, dust='calzetti',
-                 redshift=None, igm=True,
+                 age, sfh, metallicity=None, input_ised=None,
+                 tau=None, Av=None, emlines=False, dust='none',
+                 redshift=None, igm=False,
                  sfr=1, gasrecycle=False, epsilon=0.001, tcutsfr=20,
                  units='flambda', W1=1, W2=1e7,
                  lya_esc=0.2, lyc_esc=0,
                  imf='chab', res='hr', uid=None,
-<<<<<<< HEAD
-                 rootdir='/data/highzgal/mehta/Software/galaxev', library_version=2003,
-                 workdir=None, cleanup=True, verbose=False):
-
-=======
                  rootdir='galaxev/', modelsdir='galaxevModels/', library_version=2003, library='stelib',
                  workdir=None, cleanup=True, verbose=True):
->>>>>>> 88a453c2
         """
         metallicity:     0.0001(m22), 0.0004(m32), 0.004(m42), 0.008(m52), 0.02(m62), 0.05(m72) [BC2003 option]
         age:             0 < age < 13.5 Gyr [BC2003 option]
@@ -78,50 +64,13 @@
         rootdir:         Root directory for the GALAXEv installation
         modelsdir:       Root directory for model atlases
         workdir:         Working directory to store temporary files
-<<<<<<< HEAD
-        library_version: Specify which version of BC03 -- 2003, 2012
-=======
         library_version: Specify which version of BC03 -- 2003, 2012, 2016
         library:         Specify specific library (only valid for 2012(16) version) -- 'stelib','BaSeL'(,'xmiless')
->>>>>>> 88a453c2
         input_ised:      Option to directly specify what input ISED file to use
         cleanup:         Cleanup the temporary files?
         verbose:         Print messages to terminal?
         """
 
-<<<<<<< HEAD
-        self.sfh_key = {'ssp':0,'exp':1,'single':2,'constant':3,'custom':6}
-        self.imf_dir_key = {'salp':'salpeter','chab':'chabrier','kroup':'kroupa'}
-        self.metallicity_key = {0.0001:'m22',0.0004:'m32',0.004:'m42',0.008:'m52',0.02:'m62',0.05:'m72',0.1:'m82'}
-        self.inv_metallicity_key = dict([[v,k] for k,v in self.metallicity_key.items()])
-
-        self.res         = res
-        self.age         = age
-        self.sfh         = sfh
-        self.sfr         = sfr
-        self.tau         = tau
-        self.gasrecycle  = gasrecycle
-        self.epsilon     = epsilon
-        self.tcutsfr     = tcutsfr
-        self.Av          = Av
-        self.emlines     = emlines
-        self.dust        = dust
-        self.redshift    = redshift
-        self.igm         = igm
-        self.units       = units
-        self.input_sfh   = input_sfh
-        self.W1          = W1
-        self.W2          = W2
-        self.lya_esc     = lya_esc
-        self.lyc_esc     = lyc_esc
-        self.rootdir     = rootdir
-        self.library_version = library_version
-
-        if self.library_version==2012:
-            if    self.res=="lr": self.library = "BaSeL"
-            elif  self.res=="hr": self.library = "stelib"
-            else: self.library = None
-=======
         self.sfh_key = TemplateSED_BC03.sfh_key  # {'ssp':0,'exp':1,'single':2,'constant':3}
         # {'stelib' : 'Stelib_Atlas', 'BaSeL' : 'BaSeL3.1_Atlas', 'xmiless' : 'Miles_Atlas' }
         self.library_atlas_key = TemplateSED_BC03.library_atlas_key
@@ -144,15 +93,17 @@
         self.redshift = redshift
         self.igm = igm
         self.units = units
+        self.input_sfh   = input_sfh
         self.W1 = W1
         self.W2 = W2
+        self.lya_esc     = lya_esc
+        self.lyc_esc     = lyc_esc
         self.rootdir = rootdir
         self.modelsdir = modelsdir
         self.library = library
         self.library_version = library_version
 
         self.sed = None
->>>>>>> 88a453c2
 
         if input_ised:
             if ".ised" in input_ised:
@@ -182,18 +133,10 @@
         self.model_dir = self.modelsdir + '/' + self.library_atlas_key[self.library] + '/' + self.imf_dir_key[
             self.imf][0].upper() + self.imf_dir_key[self.imf][1:] + '_IMF/'
 
-<<<<<<< HEAD
-        self.model_dir = self.rootdir+'models/Padova1994/'+self.imf_dir_key[self.imf]+'/'
-        self.workdir = workdir+'/' if workdir else os.getcwd()+'/'
+        self.workdir = workdir + '/' if workdir else os.getcwd() + '/'
         self.uid = uid if uid else str(uuid.uuid4())
-        self.ssp_output = self.uid+'_ssp'
-        self.csp_output = self.uid+'_csp'
-=======
-        self.workdir = workdir + '/' if workdir else os.getcwd() + '/'
-        self.uid = uid
         self.ssp_output = self.uid + '_ssp'
         self.csp_output = self.uid + '_csp'
->>>>>>> 88a453c2
         self.cleanup = cleanup
         self.verbose = verbose
 
@@ -229,19 +172,14 @@
             raise Exception(
                 "SED age (%s) provided is older than the Universe (13.5 Gyr)!" % str(self.age))
         if self.sfh not in self.sfh_key.keys():
-<<<<<<< HEAD
-            raise Exception("Incorrect SFH provided: "+str(self.sfh)+"\n" \
-                            "Please choose from:"+str(self.sfh_key.keys()))
+            raise Exception("Incorrect SFH provided: " + str(self.sfh) + "\n"
+                            "Please choose from:" + str(self.sfh_key.keys()))
         if self.sfh=='custom':
             if not self.input_sfh:
                 raise Exception("No input SFH file provided.")
             else:
                 if not os.path.isfile(self.input_sfh):
                     raise Exception("Specified input SFH not found at %s." % self.input_sfh)
-=======
-            raise Exception("Incorrect SFH provided: " + str(self.sfh) + "\n"
-                            "Please choose from:" + str(self.sfh_key.keys()))
->>>>>>> 88a453c2
         if self.metallicity not in self.metallicity_key.keys():
             raise Exception("Incorrect metallicity provided: " + str(self.metallicity) + "\n"
                             "Please choose from:" + str(self.metallicity_key.keys()))
@@ -262,18 +200,12 @@
                             "Please provide a positive value.")
         if self.redshift is None and self.igm:
             warnings.warn("No redshift provided, and thus IGM attentuation cannot be applied.")
-<<<<<<< HEAD
-        if self.library_version not in [2003,2012]:
-            raise Exception("Invalid library_version: "+str(self.library_version)+"\n" \
-                            "Please choose from: 2003,2012")
-=======
         if self.library_version not in [2003, 2012, 2016]:
             raise Exception("Invalid library_version: " + str(self.library_version) + "\n"
                             "Please choose from: 2003,2012,2016")
         if self.library not in ['stelib', 'BaSeL', 'xmiless']:
             raise Exception("Incorrect library choice: " + str(self.library) + "\n"
                             "Please choose from: 'stelib','BaSeL', 'xmiless'")
->>>>>>> 88a453c2
 
     def define_env(self):
 
@@ -283,19 +215,12 @@
         if self.library_version == 2012 or self.library_version == 2016:
             self.env_string += "export SUNSED=" + self.rootdir + "src/SUN_KURUCZ_92.SED;"
 
-<<<<<<< HEAD
-        try:
-            os.remove(f)
-        except FileNotFoundError:
-            pass
-=======
     def del_file(self, f):
         """
         Helper to safely delete files during cleanup.
         """
         if os.path.isfile(f):
             os.remove(f)
->>>>>>> 88a453c2
 
     def generate_sed(self):
         """
@@ -492,21 +417,6 @@
         self.del_file(self.workdir + self.csp_output + '.ised')
 
     def read_gpl(self):
-<<<<<<< HEAD
-
-        dtype = [('waves',float),]+[('spec%i'%(i+1),float) for i in range(len(self.age))]
-        self.sed = np.genfromtxt(self.workdir+self.csp_output+'.spec',dtype=dtype)
-        age3, Q = np.genfromtxt(self.workdir+self.csp_output+'.3color', usecols=(0,5), unpack=True)
-        if self.library_version==2003:
-            age4, M_star = np.genfromtxt(self.workdir+self.csp_output+'.4color', usecols=(0,6), unpack=True)
-            M = M_star
-        elif self.library_version==2012:
-            age4, M_star, M_remn = np.genfromtxt(self.workdir+self.csp_output+'.4color', usecols=(0,5,6), unpack=True)
-            M = M_star + M_remn
-
-        for x,age in zip(self.sed.dtype.names[1:],self.age):
-
-=======
         """
         Reads selected data from the files generated by the galaxevpl utility and
         constructs the 'sed' member datum, which is a multidimensional numpy array
@@ -533,7 +443,6 @@
         for x, age in zip(self.sed.dtype.names[1:], self.age):
 
             # scale from solar units to erg/s/Å
->>>>>>> 88a453c2
             self.sed[x] = self.sed[x] * 3.839e33
             self.sed[x][self.sed["waves"] < 912.] = self.sed[x][self.sed["waves"] < 912.] * self.lyc_esc
 
@@ -558,50 +467,26 @@
     def add_emlines(self):
 
         for x in self.sed.dtype.names[1:]:
-<<<<<<< HEAD
-            self.sed[x] = add_emission_lines(sed_waves=self.sed['waves'], sed_spec=self.sed[x],
-                                             Q=self.Q[x], metallicity=self.metallicity,
-                                             units=self.units, lya_esc=self.lya_esc)
-=======
             self.sed[x] = add_emission_lines(self.sed['observed_wavelength'], self.sed[
                                              x], self.Q[x], self.metallicity, self.units)
->>>>>>> 88a453c2
 
     def add_dust(self):
 
         for x in self.sed.dtype.names[1:]:
-<<<<<<< HEAD
-            if   self.dust == 'calzetti':
-                try:
-                    self.sed[x] = apply(calzetti00(self.sed['waves'], self.Av, 4.05), self.sed[x])
-                except NameError:
-                    self.sed[x] = self.sed[x] * np.exp(-calzetti(self.sed['waves'], self.Av))
-=======
             if self.dust == 'calzetti':
                 self.sed[x] = self.sed[x] * \
                     np.exp(-calzetti(self.sed['observed_wavelength'], self.Av))
->>>>>>> 88a453c2
             elif self.dust == 'cardelli':
                 self.sed[x] = self.sed[x] * \
                     np.exp(-cardelli(self.sed['observed_wavelength'], self.Av))
 
     def redshift_evo(self):
 
-<<<<<<< HEAD
-        if self.redshift > 0:
-            for x in self.sed.dtype.names[1:]:
-                self.sed[x] /= (1+self.redshift)
-            if self.igm:
-                for x in self.sed.dtype.names[1:]:
-                    self.sed[x] = self.sed[x] * np.exp(-inoue_tau(self.sed['waves'], self.redshift))
-            self.sed['waves'] *= (1+self.redshift)
-=======
         self.sed['observed_wavelength'] *= (1 + self.redshift)
         if self.igm:
             for x in self.sed.dtype.names[1:]:
                 self.sed[x] = self.sed[x] * \
                     np.exp(-inoue_tau(self.sed['observed_wavelength'], self.redshift))
->>>>>>> 88a453c2
 
     def plot_sed(self, save=None):
 
@@ -614,17 +499,11 @@
 
         ax.set_xscale('log')
         ax.set_yscale('log')
-<<<<<<< HEAD
-        ax.set_xlabel('Rest-frame Wavelength ($\\AA$)')
-        if self.units == 'flambda': ax.set_ylabel(r'F$_\lambda$ [ergs/s/$\AA$]')
-        elif self.units == 'fnu':   ax.set_ylabel(r'F$_\nu$ [ergs/s/Hz]')
-=======
         ax.set_xlabel('Rest-frame Wavelength ($\AA$)')
         if self.units == 'flambda':
             ax.set_ylabel(r'F$_\lambda$ [ergs/s/$\AA$]')
         elif self.units == 'fnu':
             ax.set_ylabel(r'F$_\nu$ [ergs/s/Hz]')
->>>>>>> 88a453c2
 
         title = "BC2003 SED -- " \
                 "IMF=" + self.imf_dir_key[self.imf] + ", " \
