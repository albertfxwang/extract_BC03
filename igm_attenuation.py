--- conflicted
+++ resolved
@@ -1,14 +1,7 @@
 import numpy as np
 import os
 
-<<<<<<< HEAD
-try:
-    inoue_coeffs = np.genfromtxt('inoue_coeffs.dat',dtype=[('j',int),('lambda',float),('A1_LAF',float),('A2_LAF',float),('A3_LAF',float),('A1_DLA',float),('A2_DLA',float)],unpack=True)
-except:
-    inoue_coeffs = np.genfromtxt('extract_bc03/inoue_coeffs.dat',dtype=[('j',int),('lambda',float),('A1_LAF',float),('A2_LAF',float),('A3_LAF',float),('A1_DLA',float),('A2_DLA',float)],unpack=True)
-=======
 extractBC03Root = os.getenv('BC03ROOT', '.')
->>>>>>> 88a453c2
 
 inoue_coeffs = np.genfromtxt(extractBC03Root + '/inoue_coeffs.dat', dtype=[('j', int), ('lambda', float), (
     'A1_LAF', float), ('A2_LAF', float), ('A3_LAF', float), ('A1_DLA', float), ('A2_DLA', float)], unpack=True)
@@ -59,15 +52,6 @@
             (0.325 * B[cond1]**1.2) - (0.250 * B[cond1]**2.1)
         tau_LAF_LC[cond2] += 2.55e-2 * ((A**1.6) * (B[cond2]**2.1) - B[cond2]**3.7)
     elif z >= 4.7:
-<<<<<<< HEAD
-        cond1 = (obs_l < 2.2*ly_l)
-        cond2 = (obs_l >= 2.2*ly_l) & (obs_l < 5.7*ly_l)
-        cond3 = (obs_l >= 5.7*ly_l) & (obs_l < A*ly_l)
-        tau_LAF_LC[cond1] += (5.22e-4*(A**3.4)*(B[cond1]**2.1)) + (0.325*B[cond1]**1.2) - (3.14e-2*B[cond1]**2.1)
-        tau_LAF_LC[cond2] += (5.22e-4*(A**3.4)*(B[cond2]**2.1)) + (0.218*B[cond2]**2.1) - (2.55e-2*B[cond2]**3.7)
-        tau_LAF_LC[cond3] += 5.22e-4*((A**3.4)*(B[cond3]**2.1) - B[cond3]**5.5)
-    else: print('Error in LAF component of tau for LyC')
-=======
         cond1 = (obs_l < 2.2 * ly_l)
         cond2 = (obs_l >= 2.2 * ly_l) & (obs_l < 5.7 * ly_l)
         cond3 = (obs_l >= 5.7 * ly_l) & (obs_l < A * ly_l)
@@ -78,7 +62,6 @@
         tau_LAF_LC[cond3] += 5.22e-4 * ((A**3.4) * (B[cond3]**2.1) - B[cond3]**5.5)
     else:
         print('Error in LAF component of tau for LyC')
->>>>>>> 88a453c2
 
     # DLA Component for LyC
     if z < 2.0:
@@ -86,13 +69,6 @@
         tau_DLA_LC[cond] += (0.211 * A**2.0) - (7.66e-2 * (A**2.3) *
                                                 (B[cond]**-0.3)) - (0.135 * B[cond]**2.0)
     elif z >= 2.0:
-<<<<<<< HEAD
-        cond1 = (obs_l < 3.0*ly_l)
-        cond2 = (obs_l >=3.0*ly_l) & (obs_l < A*ly_l)
-        tau_DLA_LC[cond1] = 0.634 + (4.7e-2*A**3.0) - (1.78e-2*(A**3.3)*(B[cond1]**-0.3)) - (0.135*B[cond1]**2.0) - (0.291*B[cond1]**-0.3)
-        tau_DLA_LC[cond2] = (4.70e-2*A**3.0) - (1.78e-2*(A**3.3)*(B[cond2]**-0.3)) - (2.92e-2*B[cond2]**3.0)
-    else: print('Error in DLA component of tau for LyC')
-=======
         cond1 = (obs_l < 3.0 * ly_l)
         cond2 = (obs_l >= 3.0 * ly_l) & (obs_l < A * ly_l)
         tau_DLA_LC[cond1] = 0.634 + (4.7e-2 * A**3.0) - (1.78e-2 * (A**3.3) *
@@ -101,6 +77,5 @@
                                                   (B[cond2]**-0.3)) - (2.92e-2 * B[cond2]**3.0)
     else:
         print('Error in DLA component of tau for LyC')
->>>>>>> 88a453c2
 
     return tau_LAF_LS + tau_DLA_LS + tau_LAF_LC + tau_DLA_LC